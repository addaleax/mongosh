--- conflicted
+++ resolved
@@ -863,12 +863,7 @@
   # E2E TESTS
   ###
   <% for (const { executableOsId, compileBuildVariant } of RELEASE_PACKAGE_MATRIX) {
-<<<<<<< HEAD
-    // TODO(MONGOSH-1548): Account for 7.0.0 GA release when it happens
-    for (const mVersion of ['stable', '7.0.0-rc10']) {
-=======
-    for (const mVersion of ['stable', '5.0.x', '6.0.x']) {
->>>>>>> 37cdf14d
+    for (const mVersion of ['stable', '6.0.x']) {
       for (const fipsVariant of ['fips', 'nofips']) {
     %>
   - name: e2e_tests_<% out(executableOsId.replace(/-/g, '_')) %><% out(mVersion === 'stable' ? '' : '_' + mVersion.replace(/[^a-zA-Z0-9]/g, '')) %><% out(fipsVariant === 'fips' ? '_fips' : '') %>
